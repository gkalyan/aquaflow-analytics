--- conflicted
+++ resolved
@@ -59,10 +59,7 @@
 
 	// Initialize handlers
 	authHandler := handlers.NewAuthHandler(cfg.JWTSecret)
-<<<<<<< HEAD
-=======
 	etlHandler := handlers.NewETLHandler(database)
->>>>>>> 07979548
 
 	// Auth routes (no middleware)
 	auth := r.Group("/api/auth")
