--- conflicted
+++ resolved
@@ -18,10 +18,7 @@
 	github.com/go-playground/validator/v10 v10.14.0 // indirect
 	github.com/goccy/go-json v0.10.2 // indirect
 	github.com/golang-jwt/jwt/v5 v5.2.2 // indirect
-<<<<<<< HEAD
-=======
 	github.com/google/uuid v1.6.0 // indirect
->>>>>>> 07979548
 	github.com/json-iterator/go v1.1.12 // indirect
 	github.com/klauspost/cpuid/v2 v2.2.4 // indirect
 	github.com/kr/pretty v0.3.0 // indirect
